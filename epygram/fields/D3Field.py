--- conflicted
+++ resolved
@@ -338,19 +338,12 @@
                     geometry = geom_builder(structure='V1D',
                                             dimensions={'X':1, 'Y':1},
                                             vcoordinate=vcoordinate,
-<<<<<<< HEAD
-                                            grid={'longitudes':[lons[j, i]],
-                                                  'latitudes':[lats[j, i]]},
-                                            position_on_horizontal_grid='center'
-=======
-                                            grid={'longitudes':[lons4d[t, :, j, i]], #[lons[j, i]], SR
-                                                  'latitudes':[lats4d[t, :, j, i]], #[lats[j, i]], SR
-                                                  'LAMzone':None},
+                                            grid={'longitudes':[lons4d[t, :, j, i]],
+                                                  'latitudes':[lats4d[t, :, j, i]],
+                                                 },
                                             position_on_horizontal_grid='center',
                                             name='unstructured'
->>>>>>> d000f4f1
                                             )
-                    print "SR"
                     profilefield = field_builder(structure='V1D',
                                                  fid=dict(copy.deepcopy(self.fid)),
                                                  geometry=geometry,
@@ -406,13 +399,8 @@
                 for level in kwargs_vcoord['levels']:
                     if level < 1 or level > len(self.geometry.vcoordinate.grid['gridlevels']) - 1:
                         kwargs_vcoord['levels'].remove(level)
-<<<<<<< HEAD
         elif self.geometry.vcoordinate.typeoffirstfixedsurface in [100, 103, 109, 1, 106, 255, 160, 200]:
-            kwargs_vcoord['levels'] = copy.copy(self.geometry.vcoordinate.levels)
-=======
-        elif self.geometry.vcoordinate.typeoffirstfixedsurface in [100, 103, 109, 1, 106, 255]:
             kwargs_vcoord['levels'] = list(copy.deepcopy(self.geometry.vcoordinate.levels))
->>>>>>> d000f4f1
         else:
             raise NotImplementedError("type of first surface level: " + str(self.geometry.vcoordinate.typeoffirstfixedsurface))
         if geometry.vcoordinate.typeoffirstfixedsurface not in [255, kwargs_vcoord['typeoffirstfixedsurface']]:
@@ -1354,12 +1342,7 @@
         kwargs_vcoord = {'structure': 'V',
                          'typeoffirstfixedsurface': self.geometry.vcoordinate.typeoffirstfixedsurface,
                          'position_on_grid': self.geometry.vcoordinate.position_on_grid,
-<<<<<<< HEAD
-                         'levels':[level]}
-=======
-                         'levels':[my_level]
-                        }
->>>>>>> d000f4f1
+                         'levels':[my_level]}
         if self.geometry.vcoordinate.typeoffirstfixedsurface in (118, 119):
             kwargs_vcoord['grid'] = copy.copy(self.geometry.vcoordinate.grid)
         newvcoordinate = fpx.geometry(**kwargs_vcoord)
@@ -1579,7 +1562,6 @@
             kwargs_geom['projtool'] = self.geometry.projtool
             kwargs_geom['geoid'] = self.geometry.geoid
         self._geometry = fpx.geometry(**kwargs_geom)
-#        self._geometry.vcoordinate = fpx.geometry(**kwargs_vcoord)
         self._spgpOpList = []
 
     def as_real_field(self):
