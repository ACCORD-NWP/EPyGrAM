#!/usr/bin/env python
# -*- coding: utf-8 -*-
# Copyright (c) Météo France (2014-)
# This software is governed by the CeCILL-C license under French law.
# http://www.cecill.info
"""
Contains the class that handle a Vertical 2D field.
"""

from __future__ import print_function, absolute_import, unicode_literals, division

import numpy

import footprints

from .D3Field import D3CommonField, D3Field, D3VirtualField
from epygram import config, util, epygramError
from epygram.geometries import V2DGeometry

epylog = footprints.loggers.getLogger(__name__)


<<<<<<< HEAD
class V2DField(D3Field):
=======

class V2DCommonField(D3CommonField):
>>>>>>> d000f4f1
    """
    Vertical 2-Dimension (section) virtual or not field class.
    A field is defined by its identifier 'fid',
    its data, its geometry, and its validity.

    At least for now, it is designed somehow like a collection of V1DFields.
    And so is V2DGeometry.
    """

    _collector = ('field',)
    _abstract = True
    _footprint = dict(
        attr=dict(
            structure=dict(
                values=set(['V2D'])),
        )
    )

###################
# PRE-APPLICATIVE #
###################
# (but useful and rather standard) !
# [so that, subject to continuation through updated versions,
#  including suggestions/developments by users...]
    def plotfield(self,
                  over=(None, None),
                  colorbar='vertical',
                  colorbar_over=None,
                  graphicmode='colorshades',
                  minmax=None,
                  levelsnumber=21,
                  center_cmap_on_0=False,
                  colormap='jet',
                  zoom=None,
                  title=None,
                  fidkey=None,
                  logscale=False,
                  minmax_in_title=True,
                  contourcolor='k',
                  contourwidth=1,
                  contourlabel=True,
                  x_is='distance',
                  mask_threshold=None):
        """
        Makes a simple (profile) plot of the field.

        Args: \n
        - *over* = any existing figure and/or ax to be used for the
          plot, given as a tuple (fig, ax), with None for
          missing objects. *fig* is the frame of the
          matplotlib figure, containing eventually several
          subplots (axes); *ax* is the matplotlib axes on
          which the drawing is done. When given (is not None),
          these objects must be coherent, i.e. ax being one of
          the fig axes.
        - *colorbar_over*: an optional existing ax to plot the colorbar on.
        - *title* = title for the plot.
        - *fidkey* = type of fid for entitling the plot with *fid[fidkey]*,
                     if title is *None*;
                     if *None*, labels with raw fid.
        - *logscale* = to set Y logarithmic scale
        - *minmax*: defines the min and max values for the plot colorbar. \n
          Syntax: [min, max]. [0.0, max] also works. Default is min/max of the
          field.
        - *graphicmode*: among ('colorshades', 'contourlines').
        - *levelsnumber*: number of levels for contours and colorbar.
        - *colormap*: name of the **matplotlib** colormap to use.
        - *center_cmap_on_0*: aligns the colormap center on the value 0.
        - *colorbar*: if *False*, hide colorbar the plot; else, befines the
          colorbar orientation, among ('horizontal', 'vertical').
          Defaults to 'vertical'.
        - *zoom*: a dict containing optional limits to zoom on the plot. \n
          Syntax: e.g. {'ymax':500, ...}.
        - *minmax_in_title*: if True and minmax is not None, adds min and max
          values in title
        - *contourcolor*: color or colormap to be used for 'contourlines'
          graphicmode. It can be either a legal html color name, or a colormap
          name.
        - *contourwidth*: width of contours for 'contourlines' graphicmode.
        - *contourlabel*: displays labels on contours.
        - *existingfigure*: to plot the field over an existing figure (e.g.
          contourlines over colorshades).
          Be aware that no check is done between the *existingfigure* geometry
          and either the field's one: there might be inconsistency.
        - *x_is*: abscissa to be among:
          - 'distance': distance from first point of transect
          - 'lon': longitude of points
          - 'lat': latitude of points
        - *mask_threshold*: dict with min and/or max value(s) to mask outside.

        Warning: requires **matplotlib**.
        """

        if len(self.validity) != 1:
            raise epygramError("plotfield can handle only field with one validity.")
        
        import matplotlib.pyplot as plt
        from mpl_toolkits.axes_grid1 import make_axes_locatable
        plt.rc('font', family='serif')
        plt.rc('figure', figsize=config.plotsizes)
        # User colormaps
        if colormap not in plt.colormaps():
            util.add_cmap(colormap)

        # Figure, ax
        fig, ax = util.set_figax(*over)
        # coords
        z = numpy.zeros((len(self.geometry.vcoordinate.levels),
                         self.geometry.dimensions['X']))
        for k in range(len(self.geometry.vcoordinate.levels)):
            z[k, :] = self.geometry.vcoordinate.levels[k]
        x = numpy.zeros((len(self.geometry.vcoordinate.levels),
                         self.geometry.dimensions['X']))
        transect = list(zip(*self.geometry.get_lonlat_grid()))
        p0 = transect[0]
        plast = p0
        distance = 0
        for i in range(self.geometry.dimensions['X']):
            if x_is == 'distance':
                p = transect[i]
                distance += self.geometry.distance((plast[0], plast[1]),
                                                   (p[0], p[1]))
                x[:, i] = distance
                plast = p
            elif x_is == 'lon':
                x[:, i] = transect[i][0]
            elif x_is == 'lat':
                x[:, i] = transect[i][1]
        plast = transect[-1]
        mask_outside = {'min':-config.mask_outside,
                        'max':config.mask_outside}
        if mask_threshold is not None:
            mask_outside.update(mask_threshold)
        data = numpy.ma.masked_outside(self.getdata(),
                                       mask_outside['min'],
                                       mask_outside['max'])
<<<<<<< HEAD
        # FIXME: mask_threshold does not produce expected results
        if self.geometry.vcoordinate.typeoffirstfixedsurface in (119, 100, 160):
            reverseY = True
=======
        #FIXME: mask_threshold does not produce expected results
        if self.geometry.vcoordinate.typeoffirstfixedsurface in (119, 100):
            ybot, ytop = ax.get_ylim()
            reverseY = ybot < ytop
>>>>>>> d000f4f1
        else:
            reverseY = False
        # min/max
        m = data.min()
        M = data.max()
        if minmax is not None:
            if minmax_in_title:
                minmax_in_title = '(min: ' + \
                                  '{: .{precision}{type}}'.format(m, type='E', precision=3) + \
                                  ' // max: ' + \
                                  '{: .{precision}{type}}'.format(M, type='E', precision=3) + ')'
            try:
                m = float(minmax[0])
            except Exception:
                m = data.min()
            try:
                M = float(minmax[1])
            except Exception:
                M = data.max()
        else:
            minmax_in_title = ''
        if abs(m - M) > config.epsilon:
            levels = numpy.linspace(m, M, levelsnumber)
        else:
            raise epygramError("cannot plot uniform field.")
        if center_cmap_on_0:
            vmax = max(abs(m), M)
            vmin = -vmax
        else:
            vmin = m
            vmax = M
        L = int((levelsnumber - 1) // 15) + 1
        hlevels = [levels[l] for l in range(len(levels) - L / 3) if
                   l % L == 0] + [levels[-1]]
        # plot
        if reverseY and not ax.yaxis_inverted():
            ax.invert_yaxis()
        if logscale:
            ax.set_yscale('log')
        ax.grid()
        if graphicmode == 'colorshades':
            pf = ax.contourf(x, z, data, levels, cmap=colormap,
                             vmin=vmin, vmax=vmax)
            if colorbar:
                position = 'right' if colorbar == 'vertical' else 'bottom'
                if colorbar_over is None:
                    cax = make_axes_locatable(ax).append_axes(position,
                                                              size="5%",
                                                              pad=0.2)
                else:
                    cax = colorbar_over
                cb = plt.colorbar(pf,
                                  orientation=colorbar,
                                  ticks=hlevels,
                                  cax=cax)
                if minmax_in_title:
                    cb.set_label(minmax_in_title)
        elif graphicmode == 'contourlines':
            pf = ax.contour(x, z, data, levels=levels, colors=contourcolor,
                            linewidths=contourwidth)
            if contourlabel:
                ax.clabel(pf, colors=contourcolor)
        # decoration
        surf = z[-1, :]
        ybot, ytop = ax.get_ylim()
        bottom = max(surf) if ytop < ybot else min(surf)
        ax.fill_between(x[-1, :], surf, numpy.ones(len(surf)) * bottom,
                        color='k')
        if self.geometry.vcoordinate.typeoffirstfixedsurface == 119:
            Ycoordinate = 'Level \nHybrid-Pressure \ncoordinate'
        elif self.geometry.vcoordinate.typeoffirstfixedsurface == 100:
            Ycoordinate = 'Pressure (hPa)'
        elif self.geometry.vcoordinate.typeoffirstfixedsurface == 102:
            Ycoordinate = 'Altitude (m)'
        elif self.geometry.vcoordinate.typeoffirstfixedsurface == 103:
            Ycoordinate = 'Height (m)'
        elif self.geometry.vcoordinate.typeoffirstfixedsurface == 118:
            Ycoordinate = 'Level \nHybrid-Height \ncoordinate'
        elif self.geometry.vcoordinate.typeoffirstfixedsurface == 109:
            Ycoordinate = 'Potential \nvortex \n(PVU)'
        else:
            Ycoordinate = 'unknown \ncoordinate'
        if x_is == 'distance':
            ax.set_xlabel('Distance from left-end point (m).')
        elif x_is == 'lon':
            ax.set_xlabel(u'Longitude (\u00B0).')
        elif x_is == 'lat':
            ax.set_xlabel(u'Latitude (\u00B0).')
        ax.set_ylabel(Ycoordinate)
        if zoom is not None:
            ykw = {}
            xkw = {}
            for pair in (('bottom', 'ymin'), ('top', 'ymax')):
                try:
                    ykw[pair[0]] = zoom[pair[1]]
                except Exception:
                    pass
            for pair in (('left', 'xmin'), ('right', 'xmax')):
                try:
                    xkw[pair[0]] = zoom[pair[1]]
                except Exception:
                    pass
            ax.set_ylim(**ykw)
            ax.set_xlim(**xkw)
        if title is None:
            if fidkey is None:
                fid = self.fid
            else:
                fid = self.fid[fidkey]
            title = 'Section of ' + str(fid) + ' between \n' + \
                    '<- (' + str(p0[0]) + ', ' + \
                    str(p0[1]) + ')' + ' and ' + \
                    '(' + str(plast[0]) + ', ' + \
                    str(plast[1]) + ') -> \n' + \
                    str(self.validity.get())
        ax.set_title(title)

        return (fig, ax)

    def plotanimation(self, title='__auto__', repeat=False, interval=1000, **kwargs):
        """
        Plot the field with animation with regards to time dimension.
        Returns a :class:`matplotlib.animation.FuncAnimation`.

        In addition to those specified below, all :meth:`plotfield` method
        arguments can be provided.

        Args:\n
        - *title* = title for the plot. '__auto__' (default) will print
          the current validity of the time frame.
        - *repeat*: to repeat animation
        - *interval*: number of milliseconds between two validities
        """

        import matplotlib.animation as animation

        if len(self.validity) == 1:
            raise epygramError("plotanimation can handle only field with several validities.")

        if title is not None:
            if title == '__auto__':
                title_prefix = ''
            else:
                title_prefix = title
            title = title_prefix + '\n' + self.validity[0].get().isoformat(sep=b' ')
        else:
            title_prefix = None
        field0 = self.getvalidity(0)
        mindata = self.getdata().min()
        maxdata = self.getdata().max()

        minmax = kwargs.get('minmax')
        if minmax is None:
            minmax = (mindata, maxdata)
        kwargs['minmax'] = minmax
        fig, ax = field0.plotfield(title=title,
                                   **kwargs)
        if kwargs.get('colorbar_over') is None:
            kwargs['colorbar_over'] = fig.axes[-1]  # the last being created, in plotfield()
        kwargs['over'] = (fig, ax)

        def update(i, ax, myself, fieldi, title_prefix, kwargs):
            if i < len(myself.validity):
                ax.clear()
                fieldi = myself.getvalidity(i)
                if title_prefix is not None:
                    title = title_prefix + '\n' + fieldi.validity.get().isoformat(sep=b' ')
                fieldi.plotfield(title=title,
                                 **kwargs)

        anim = animation.FuncAnimation(fig, update,
                                       fargs=[ax, self, field0, title_prefix, kwargs],
                                       frames=list(range(len(self.validity) + 1)),  # AM: don't really understand why but needed for the last frame to be shown
                                       interval=interval,
                                       repeat=repeat)

        return anim

class V2DField(V2DCommonField, D3Field):
    """
    Vertical 2-Dimension (section) real field class.
    A field is defined by its identifier 'fid',
    its data, its geometry, and its validity.

    At least for now, it is designed somehow like a collection of V1DFields.
    And so is V2DGeometry.
    """

    _collector = ('field',)
    _footprint = dict(
        attr=dict(
            structure=dict(
                values=set(['V2D'])),
            geometry=dict(
                type=V2DGeometry),
        )
    )

class V2DVirtualField(V2DCommonField, D3VirtualField):
    """
    Vertical 2-Dimension (section) virtual field class.
    A field is defined by its identifier 'fid',
    its data, its geometry, and its validity.
    """

    _collector = ('field',)
    _footprint = dict(
        attr=dict(
            structure=dict(
                values=set(['V2D'])),
        )
    )<|MERGE_RESOLUTION|>--- conflicted
+++ resolved
@@ -13,19 +13,14 @@
 
 import footprints
 
-from .D3Field import D3CommonField, D3Field, D3VirtualField
+from .D3Field import D3Field, D3CommonField, D3VirtualField
 from epygram import config, util, epygramError
 from epygram.geometries import V2DGeometry
 
 epylog = footprints.loggers.getLogger(__name__)
 
 
-<<<<<<< HEAD
-class V2DField(D3Field):
-=======
-
 class V2DCommonField(D3CommonField):
->>>>>>> d000f4f1
     """
     Vertical 2-Dimension (section) virtual or not field class.
     A field is defined by its identifier 'fid',
@@ -162,16 +157,9 @@
         data = numpy.ma.masked_outside(self.getdata(),
                                        mask_outside['min'],
                                        mask_outside['max'])
-<<<<<<< HEAD
         # FIXME: mask_threshold does not produce expected results
         if self.geometry.vcoordinate.typeoffirstfixedsurface in (119, 100, 160):
             reverseY = True
-=======
-        #FIXME: mask_threshold does not produce expected results
-        if self.geometry.vcoordinate.typeoffirstfixedsurface in (119, 100):
-            ybot, ytop = ax.get_ylim()
-            reverseY = ybot < ytop
->>>>>>> d000f4f1
         else:
             reverseY = False
         # min/max
@@ -236,8 +224,7 @@
                 ax.clabel(pf, colors=contourcolor)
         # decoration
         surf = z[-1, :]
-        ybot, ytop = ax.get_ylim()
-        bottom = max(surf) if ytop < ybot else min(surf)
+        bottom = max(surf) if reverseY else min(surf)
         ax.fill_between(x[-1, :], surf, numpy.ones(len(surf)) * bottom,
                         color='k')
         if self.geometry.vcoordinate.typeoffirstfixedsurface == 119:
